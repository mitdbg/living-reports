--- conflicted
+++ resolved
@@ -7253,7 +7253,6 @@
   transform: scale(1.05);
 }
 
-<<<<<<< HEAD
 /* Load Context button styling to match Share button */
 .open-file-btn {
   background: linear-gradient(135deg, #28a745 0%, #20c997 100%);
@@ -7265,7 +7264,7 @@
   background: linear-gradient(135deg, #218838 0%, #1ba085 100%);
   transform: translateY(-1px);
   box-shadow: 0 2px 8px rgba(40, 167, 69, 0.3);
-=======
+
 /* --- Integrated Sidebar Styles --- */
 #integrated-sidebar {
   position: relative;
@@ -7674,5 +7673,4 @@
 
 #sidebar-comments-list::-webkit-scrollbar-thumb:hover {
   background: rgba(0, 0, 0, 0.3);
->>>>>>> 32ef6fc7
 }