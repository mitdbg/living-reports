--- conflicted
+++ resolved
@@ -2187,25 +2187,6 @@
         return jsonify({'error': 'Internal server error'}), 500
 
 
-<<<<<<< HEAD
-# =============================================================================
-# MCP Service Integration - REST API Endpoints
-# =============================================================================
-
-@app.route('/api/mcp/status', methods=['GET'])
-def get_mcp_status():
-    """Get MCP service status and available servers"""
-    try:
-        from simple_mcp_service import get_mcp_status, is_mcp_available
-        
-        return jsonify({
-            'success': True,
-            'available': is_mcp_available(),
-            'servers': get_mcp_status()
-        })
-    except Exception as e:
-        logger.error(f"❌ Error getting MCP status: {e}")
-=======
 # ============================================================================
 # TASK MANAGEMENT API ENDPOINTS
 # ============================================================================
@@ -2241,13 +2222,396 @@
         
     except Exception as e:
         logger.error(f"❌ Error getting tasks: {e}")
->>>>>>> bcff1520
         return jsonify({
             'success': False,
             'error': str(e)
         }), 500
 
-<<<<<<< HEAD
+
+@app.route('/api/tasks', methods=['POST'])
+def create_task():
+    """Create a new task"""
+    try:
+        data = request.get_json()
+        
+        # Required fields
+        document_id = data.get('document_id')
+        title = data.get('title')
+        description = data.get('description')
+        created_by = data.get('created_by', 'default_user')
+        
+        if not all([document_id, title, description]):
+            return jsonify({
+                'success': False,
+                'error': 'document_id, title, and description are required'
+            }), 400
+        
+        # Optional fields
+        priority = data.get('priority', 'medium')
+        assignee = data.get('assignee')
+        tags = data.get('tags', [])
+        due_date = data.get('due_date')
+        
+        task = task_manager.create_task(
+            document_id=document_id,
+            title=title,
+            description=description,
+            created_by=created_by,
+            priority=priority,
+            assignee=assignee,
+            tags=tags,
+            due_date=due_date
+        )
+        
+        return jsonify({
+            'success': True,
+            'task': task.to_dict()
+        }), 201
+        
+    except ValueError as e:
+        return jsonify({
+            'success': False,
+            'error': str(e)
+        }), 400
+    except Exception as e:
+        logger.error(f"❌ Error creating task: {e}")
+        return jsonify({
+            'success': False,
+            'error': str(e)
+        }), 500
+
+
+@app.route('/api/tasks/<task_id>', methods=['GET'])
+def get_task(task_id):
+    """Get a specific task by ID"""
+    try:
+        task = task_manager.get_task(task_id)
+        
+        if not task:
+            return jsonify({
+                'success': False,
+                'error': 'Task not found'
+            }), 404
+        
+        return jsonify({
+            'success': True,
+            'task': task.to_dict()
+        })
+        
+    except Exception as e:
+        logger.error(f"❌ Error getting task {task_id}: {e}")
+        return jsonify({
+            'success': False,
+            'error': str(e)
+        }), 500
+
+
+@app.route('/api/tasks/<task_id>', methods=['PUT'])
+def update_task(task_id):
+    """Update a task"""
+    try:
+        data = request.get_json()
+        
+        if not data:
+            return jsonify({
+                'success': False,
+                'error': 'No update data provided'
+            }), 400
+        
+        task = task_manager.update_task(task_id, data)
+        
+        if not task:
+            return jsonify({
+                'success': False,
+                'error': 'Task not found'
+            }), 404
+        
+        return jsonify({
+            'success': True,
+            'task': task.to_dict()
+        })
+        
+    except ValueError as e:
+        return jsonify({
+            'success': False,
+            'error': str(e)
+        }), 400
+    except Exception as e:
+        logger.error(f"❌ Error updating task {task_id}: {e}")
+        return jsonify({
+            'success': False,
+            'error': str(e)
+        }), 500
+
+
+@app.route('/api/tasks/<task_id>', methods=['DELETE'])
+def delete_task(task_id):
+    """Delete a task"""
+    try:
+        success = task_manager.delete_task(task_id)
+        
+        if not success:
+            return jsonify({
+                'success': False,
+                'error': 'Task not found'
+            }), 404
+        
+        return jsonify({
+            'success': True,
+            'message': 'Task deleted successfully'
+        })
+        
+    except Exception as e:
+        logger.error(f"❌ Error deleting task {task_id}: {e}")
+        return jsonify({
+            'success': False,
+            'error': str(e)
+        }), 500
+
+
+@app.route('/api/tasks/<task_id>/subtasks', methods=['POST'])
+def add_subtask(task_id):
+    """Add a subtask to a task"""
+    try:
+        data = request.get_json()
+        title = data.get('title')
+        
+        if not title:
+            return jsonify({
+                'success': False,
+                'error': 'Subtask title is required'
+            }), 400
+        
+        subtask = task_manager.add_subtask(task_id, title)
+        
+        if not subtask:
+            return jsonify({
+                'success': False,
+                'error': 'Task not found'
+            }), 404
+        
+        return jsonify({
+            'success': True,
+            'subtask': {
+                'id': subtask.id,
+                'title': subtask.title,
+                'completed': subtask.completed,
+                'created_at': subtask.created_at
+            }
+        }), 201
+        
+    except Exception as e:
+        logger.error(f"❌ Error adding subtask to task {task_id}: {e}")
+        return jsonify({
+            'success': False,
+            'error': str(e)
+        }), 500
+
+
+@app.route('/api/tasks/<task_id>/subtasks/<subtask_id>', methods=['PUT'])
+def update_subtask(task_id, subtask_id):
+    """Update a subtask"""
+    try:
+        data = request.get_json()
+        completed = data.get('completed')
+        
+        if completed is None:
+            return jsonify({
+                'success': False,
+                'error': 'completed status is required'
+            }), 400
+        
+        subtask = task_manager.update_subtask(task_id, subtask_id, completed)
+        
+        if not subtask:
+            return jsonify({
+                'success': False,
+                'error': 'Task or subtask not found'
+            }), 404
+        
+        return jsonify({
+            'success': True,
+            'subtask': {
+                'id': subtask.id,
+                'title': subtask.title,
+                'completed': subtask.completed,
+                'created_at': subtask.created_at
+            }
+        })
+        
+    except Exception as e:
+        logger.error(f"❌ Error updating subtask {subtask_id} in task {task_id}: {e}")
+        return jsonify({
+            'success': False,
+            'error': str(e)
+        }), 500
+
+
+@app.route('/api/tasks/<task_id>/subtasks/<subtask_id>', methods=['DELETE'])
+def delete_subtask(task_id, subtask_id):
+    """Delete a subtask"""
+    try:
+        success = task_manager.delete_subtask(task_id, subtask_id)
+        
+        if not success:
+            return jsonify({
+                'success': False,
+                'error': 'Task or subtask not found'
+            }), 404
+        
+        return jsonify({
+            'success': True,
+            'message': 'Subtask deleted successfully'
+        })
+        
+    except Exception as e:
+        logger.error(f"❌ Error deleting subtask {subtask_id} from task {task_id}: {e}")
+        return jsonify({
+            'success': False,
+            'error': str(e)
+        }), 500
+
+
+@app.route('/api/tasks/<task_id>/comments', methods=['POST'])
+def add_task_comment(task_id):
+    """Add a comment to a task"""
+    try:
+        data = request.get_json()
+        content = data.get('content')
+        author = data.get('author', 'default_user')
+        
+        if not content:
+            return jsonify({
+                'success': False,
+                'error': 'Comment content is required'
+            }), 400
+        
+        comment = task_manager.add_comment(task_id, content, author)
+        
+        if not comment:
+            return jsonify({
+                'success': False,
+                'error': 'Task not found'
+            }), 404
+        
+        return jsonify({
+            'success': True,
+            'comment': {
+                'id': comment.id,
+                'content': comment.content,
+                'author': comment.author,
+                'created_at': comment.created_at,
+                'attachments': comment.attachments or []
+            }
+        }), 201
+        
+    except Exception as e:
+        logger.error(f"❌ Error adding comment to task {task_id}: {e}")
+        return jsonify({
+            'success': False,
+            'error': str(e)
+        }), 500
+
+
+@app.route('/api/tasks/<task_id>/comments/<comment_id>', methods=['DELETE'])
+def delete_task_comment(task_id, comment_id):
+    """Delete a comment from a task"""
+    try:
+        success = task_manager.delete_comment(task_id, comment_id)
+        
+        if not success:
+            return jsonify({
+                'success': False,
+                'error': 'Task or comment not found'
+            }), 404
+        
+        return jsonify({
+            'success': True,
+            'message': 'Comment deleted successfully'
+        })
+        
+    except Exception as e:
+        logger.error(f"❌ Error deleting comment {comment_id} from task {task_id}: {e}")
+        return jsonify({
+            'success': False,
+            'error': str(e)
+        }), 500
+
+
+@app.route('/api/tasks/search', methods=['POST'])
+def search_tasks():
+    """Search tasks by query"""
+    try:
+        data = request.get_json()
+        query = data.get('query', '')
+        document_id = data.get('document_id')
+        
+        if not query:
+            return jsonify({
+                'success': False,
+                'error': 'Search query is required'
+            }), 400
+        
+        tasks = task_manager.search_tasks(query, document_id)
+        tasks_data = [task.to_dict() for task in tasks]
+        
+        return jsonify({
+            'success': True,
+            'tasks': tasks_data,
+            'count': len(tasks_data),
+            'query': query
+        })
+        
+    except Exception as e:
+        logger.error(f"❌ Error searching tasks: {e}")
+        return jsonify({
+            'success': False,
+            'error': str(e)
+        }), 500
+
+
+@app.route('/api/tasks/statistics', methods=['GET'])
+def get_task_statistics():
+    """Get task statistics"""
+    try:
+        document_id = request.args.get('document_id')
+        
+        stats = task_manager.get_task_statistics(document_id)
+        
+        return jsonify({
+            'success': True,
+            'statistics': stats
+        })
+        
+    except Exception as e:
+        logger.error(f"❌ Error getting task statistics: {e}")
+        return jsonify({
+            'success': False,
+            'error': str(e)
+        }), 500
+
+# =============================================================================
+# MCP Service Integration - REST API Endpoints
+# =============================================================================
+
+@app.route('/api/mcp/status', methods=['GET'])
+def get_mcp_status():
+    """Get MCP service status and available servers"""
+    try:
+        from simple_mcp_service import get_mcp_status, is_mcp_available
+        
+        return jsonify({
+            'success': True,
+            'available': is_mcp_available(),
+            'servers': get_mcp_status()
+        })
+    except Exception as e:
+        logger.error(f"❌ Error getting MCP status: {e}")
+        return jsonify({
+            'success': False,
+            'error': str(e)
+        }), 500
+
 @app.route('/api/mcp/tools', methods=['GET'])
 def get_mcp_tools():
     """Get all available MCP tools"""
@@ -2281,62 +2645,11 @@
     
     except Exception as e:
         logger.error(f"❌ Error getting MCP tools: {e}")
-=======
-
-@app.route('/api/tasks', methods=['POST'])
-def create_task():
-    """Create a new task"""
-    try:
-        data = request.get_json()
-        
-        # Required fields
-        document_id = data.get('document_id')
-        title = data.get('title')
-        description = data.get('description')
-        created_by = data.get('created_by', 'default_user')
-        
-        if not all([document_id, title, description]):
-            return jsonify({
-                'success': False,
-                'error': 'document_id, title, and description are required'
-            }), 400
-        
-        # Optional fields
-        priority = data.get('priority', 'medium')
-        assignee = data.get('assignee')
-        tags = data.get('tags', [])
-        due_date = data.get('due_date')
-        
-        task = task_manager.create_task(
-            document_id=document_id,
-            title=title,
-            description=description,
-            created_by=created_by,
-            priority=priority,
-            assignee=assignee,
-            tags=tags,
-            due_date=due_date
-        )
-        
-        return jsonify({
-            'success': True,
-            'task': task.to_dict()
-        }), 201
-        
-    except ValueError as e:
         return jsonify({
             'success': False,
             'error': str(e)
-        }), 400
-    except Exception as e:
-        logger.error(f"❌ Error creating task: {e}")
->>>>>>> bcff1520
-        return jsonify({
-            'success': False,
-            'error': str(e)
-        }), 500
-
-<<<<<<< HEAD
+        }), 500
+
 @app.route('/api/mcp/execute', methods=['POST'])
 def execute_mcp_tool_endpoint():
     """Execute an MCP tool (simple approach like test_mcp.py)"""
@@ -2378,97 +2691,11 @@
     
     except Exception as e:
         logger.error(f"❌ Error executing MCP tool '{tool_name}': {e}")
-=======
-
-@app.route('/api/tasks/<task_id>', methods=['GET'])
-def get_task(task_id):
-    """Get a specific task by ID"""
-    try:
-        task = task_manager.get_task(task_id)
-        
-        if not task:
-            return jsonify({
-                'success': False,
-                'error': 'Task not found'
-            }), 404
-        
-        return jsonify({
-            'success': True,
-            'task': task.to_dict()
-        })
-        
-    except Exception as e:
-        logger.error(f"❌ Error getting task {task_id}: {e}")
         return jsonify({
             'success': False,
             'error': str(e)
         }), 500
 
-
-@app.route('/api/tasks/<task_id>', methods=['PUT'])
-def update_task(task_id):
-    """Update a task"""
-    try:
-        data = request.get_json()
-        
-        if not data:
-            return jsonify({
-                'success': False,
-                'error': 'No update data provided'
-            }), 400
-        
-        task = task_manager.update_task(task_id, data)
-        
-        if not task:
-            return jsonify({
-                'success': False,
-                'error': 'Task not found'
-            }), 404
-        
-        return jsonify({
-            'success': True,
-            'task': task.to_dict()
-        })
-        
-    except ValueError as e:
-        return jsonify({
-            'success': False,
-            'error': str(e)
-        }), 400
-    except Exception as e:
-        logger.error(f"❌ Error updating task {task_id}: {e}")
-        return jsonify({
-            'success': False,
-            'error': str(e)
-        }), 500
-
-
-@app.route('/api/tasks/<task_id>', methods=['DELETE'])
-def delete_task(task_id):
-    """Delete a task"""
-    try:
-        success = task_manager.delete_task(task_id)
-        
-        if not success:
-            return jsonify({
-                'success': False,
-                'error': 'Task not found'
-            }), 404
-        
-        return jsonify({
-            'success': True,
-            'message': 'Task deleted successfully'
-        })
-        
-    except Exception as e:
-        logger.error(f"❌ Error deleting task {task_id}: {e}")
->>>>>>> bcff1520
-        return jsonify({
-            'success': False,
-            'error': str(e)
-        }), 500
-
-<<<<<<< HEAD
 @app.route('/api/mcp/servers/<server_name>/restart', methods=['POST'])
 def restart_mcp_server(server_name):
     """Restart a specific MCP server"""
@@ -2500,87 +2727,11 @@
     
     except Exception as e:
         logger.error(f"❌ Error restarting MCP server '{server_name}': {e}")
-=======
-
-@app.route('/api/tasks/<task_id>/subtasks', methods=['POST'])
-def add_subtask(task_id):
-    """Add a subtask to a task"""
-    try:
-        data = request.get_json()
-        title = data.get('title')
-        
-        if not title:
-            return jsonify({
-                'success': False,
-                'error': 'Subtask title is required'
-            }), 400
-        
-        subtask = task_manager.add_subtask(task_id, title)
-        
-        if not subtask:
-            return jsonify({
-                'success': False,
-                'error': 'Task not found'
-            }), 404
-        
-        return jsonify({
-            'success': True,
-            'subtask': {
-                'id': subtask.id,
-                'title': subtask.title,
-                'completed': subtask.completed,
-                'created_at': subtask.created_at
-            }
-        }), 201
-        
-    except Exception as e:
-        logger.error(f"❌ Error adding subtask to task {task_id}: {e}")
         return jsonify({
             'success': False,
             'error': str(e)
         }), 500
 
-
-@app.route('/api/tasks/<task_id>/subtasks/<subtask_id>', methods=['PUT'])
-def update_subtask(task_id, subtask_id):
-    """Update a subtask"""
-    try:
-        data = request.get_json()
-        completed = data.get('completed')
-        
-        if completed is None:
-            return jsonify({
-                'success': False,
-                'error': 'completed status is required'
-            }), 400
-        
-        subtask = task_manager.update_subtask(task_id, subtask_id, completed)
-        
-        if not subtask:
-            return jsonify({
-                'success': False,
-                'error': 'Task or subtask not found'
-            }), 404
-        
-        return jsonify({
-            'success': True,
-            'subtask': {
-                'id': subtask.id,
-                'title': subtask.title,
-                'completed': subtask.completed,
-                'created_at': subtask.created_at
-            }
-        })
-        
-    except Exception as e:
-        logger.error(f"❌ Error updating subtask {subtask_id} in task {task_id}: {e}")
->>>>>>> bcff1520
-        return jsonify({
-            'success': False,
-            'error': str(e)
-        }), 500
-
-<<<<<<< HEAD
 @app.route('/api/mcp/initialize', methods=['POST'])
 def initialize_mcp_endpoint():
     """Initialize MCP service"""
@@ -2613,75 +2764,11 @@
     
     except Exception as e:
         logger.error(f"❌ Error initializing MCP service: {e}")
-=======
-
-@app.route('/api/tasks/<task_id>/subtasks/<subtask_id>', methods=['DELETE'])
-def delete_subtask(task_id, subtask_id):
-    """Delete a subtask"""
-    try:
-        success = task_manager.delete_subtask(task_id, subtask_id)
-        
-        if not success:
-            return jsonify({
-                'success': False,
-                'error': 'Task or subtask not found'
-            }), 404
-        
-        return jsonify({
-            'success': True,
-            'message': 'Subtask deleted successfully'
-        })
-        
-    except Exception as e:
-        logger.error(f"❌ Error deleting subtask {subtask_id} from task {task_id}: {e}")
         return jsonify({
             'success': False,
             'error': str(e)
         }), 500
 
-
-@app.route('/api/tasks/<task_id>/comments', methods=['POST'])
-def add_task_comment(task_id):
-    """Add a comment to a task"""
-    try:
-        data = request.get_json()
-        content = data.get('content')
-        author = data.get('author', 'default_user')
-        
-        if not content:
-            return jsonify({
-                'success': False,
-                'error': 'Comment content is required'
-            }), 400
-        
-        comment = task_manager.add_comment(task_id, content, author)
-        
-        if not comment:
-            return jsonify({
-                'success': False,
-                'error': 'Task not found'
-            }), 404
-        
-        return jsonify({
-            'success': True,
-            'comment': {
-                'id': comment.id,
-                'content': comment.content,
-                'author': comment.author,
-                'created_at': comment.created_at,
-                'attachments': comment.attachments or []
-            }
-        }), 201
-        
-    except Exception as e:
-        logger.error(f"❌ Error adding comment to task {task_id}: {e}")
->>>>>>> bcff1520
-        return jsonify({
-            'success': False,
-            'error': str(e)
-        }), 500
-
-<<<<<<< HEAD
 @app.route('/api/mcp/chat-status', methods=['GET'])
 def get_chat_mcp_status():
     """Get MCP status from chat manager"""
@@ -2700,107 +2787,12 @@
     
     except Exception as e:
         logger.error(f"❌ Error getting chat MCP status: {e}")
-=======
-
-@app.route('/api/tasks/<task_id>/comments/<comment_id>', methods=['DELETE'])
-def delete_task_comment(task_id, comment_id):
-    """Delete a comment from a task"""
-    try:
-        success = task_manager.delete_comment(task_id, comment_id)
-        
-        if not success:
-            return jsonify({
-                'success': False,
-                'error': 'Task or comment not found'
-            }), 404
-        
-        return jsonify({
-            'success': True,
-            'message': 'Comment deleted successfully'
-        })
-        
-    except Exception as e:
-        logger.error(f"❌ Error deleting comment {comment_id} from task {task_id}: {e}")
         return jsonify({
             'success': False,
             'error': str(e)
         }), 500
-
-
-@app.route('/api/tasks/search', methods=['POST'])
-def search_tasks():
-    """Search tasks by query"""
-    try:
-        data = request.get_json()
-        query = data.get('query', '')
-        document_id = data.get('document_id')
-        
-        if not query:
-            return jsonify({
-                'success': False,
-                'error': 'Search query is required'
-            }), 400
-        
-        tasks = task_manager.search_tasks(query, document_id)
-        tasks_data = [task.to_dict() for task in tasks]
-        
-        return jsonify({
-            'success': True,
-            'tasks': tasks_data,
-            'count': len(tasks_data),
-            'query': query
-        })
-        
-    except Exception as e:
-        logger.error(f"❌ Error searching tasks: {e}")
->>>>>>> bcff1520
-        return jsonify({
-            'success': False,
-            'error': str(e)
-        }), 500
-
-<<<<<<< HEAD
-@app.route('/api/mcp/app-status', methods=['GET'])
-def get_mcp_app_status():
-    """Get MCP status from application level"""
-    try:
-        from simple_mcp_service import get_mcp_status
-        
-        status = get_mcp_status()
-        return jsonify({
-            'success': True,
-            'app_mcp_status': status
-        })
-    
-    except Exception as e:
-        logger.error(f"❌ Error getting app MCP status: {e}")
-=======
-
-@app.route('/api/tasks/statistics', methods=['GET'])
-def get_task_statistics():
-    """Get task statistics"""
-    try:
-        document_id = request.args.get('document_id')
-        
-        stats = task_manager.get_task_statistics(document_id)
-        
-        return jsonify({
-            'success': True,
-            'statistics': stats
-        })
-        
-    except Exception as e:
-        logger.error(f"❌ Error getting task statistics: {e}")
->>>>>>> bcff1520
-        return jsonify({
-            'success': False,
-            'error': str(e)
-        }), 500
-
-<<<<<<< HEAD
-=======
-
->>>>>>> bcff1520
+      
+      
 if __name__ == '__main__':
     print("Starting Python backend server...")
     app.run(host='127.0.0.1', port=5000, debug=True) 